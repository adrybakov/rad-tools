# RAD-tools - program for spin Hamiltonian and magnons.
# Copyright (C) 2022-2023  Andrey Rybakov
#
# e-mail: anry@uv.es, web: adrybakov.com
#
# This program is free software: you can redistribute it and/or modify
# it under the terms of the GNU General Public License as published by
# the Free Software Foundation, either version 3 of the License, or
# (at your option) any later version.
#
# This program is distributed in the hope that it will be useful,
# but WITHOUT ANY WARRANTY; without even the implied warranty of
# MERCHANTABILITY or FITNESS FOR A PARTICULAR PURPOSE.  See the
# GNU General Public License for more details.
#
# You should have received a copy of the GNU General Public License
# along with this program.  If not, see <https://www.gnu.org/licenses/>.

r"""
General 3D lattice.
"""

from typing import Iterable

import numpy as np
from scipy.spatial.transform import Rotation

from radtools.geometry import absolute_to_relative

__all__ = ["Kpoints"]


class Kpoints:
    r"""
    K-point path.

    Parameters
    ----------
    b1 : (3,) array_like
        First reciprocal lattice vector :math:`\mathbf{b}_1`.
    b2 : (3,) array_like
        Second reciprocal lattice vector :math:`\mathbf{b}_2`.
    b3 : (3,) array_like
        Third reciprocal lattice vector :math:`\mathbf{b}_3`.
    coordinates : list, optional
        Coordinates are given in relative coordinates in reciprocal space.
    names: list, optional
        Names of the high symmetry points. Used for programming, not for plotting.
    labels : list, optional
        Dictionary of the high symmetry points labels for plotting.
        Has to have the same length as ``coordinates``.
    path : str, optional
        K points path.
    n : int
        Number of points between each pair of the high symmetry points
        (high symmetry points excluded).

    Attributes
    ----------
    b1 : (3,) :numpy:`ndarray`
        First reciprocal lattice vector :math:`\mathbf{b}_1`.
    b2 : (3,) :numpy:`ndarray`
        Second reciprocal lattice vector :math:`\mathbf{b}_2`.
    b3 : (3,) :numpy:`ndarray`
        Third reciprocal lattice vector :math:`\mathbf{b}_3`.
    hs_names : list
        Names of the high symmetry points. Used for programming, not for plotting.
    hs_coordinates : dict
        Dictionary of the high symmetry points coordinates.

        .. code-block:: python

            {"name": [k_a, k_b, k_c], ... }

    hs_labels : dict
        Dictionary of the high symmetry points labels for plotting.

        .. code-block:: python

            {"name": "label", ... }
    """

    def __init__(
        self, b1, b2, b3, coordinates=None, names=None, labels=None, path=None, n=100
    ) -> None:
        self.b1 = np.array(b1)
        self.b2 = np.array(b2)
        self.b3 = np.array(b3)

        if coordinates is None:
            coordinates = []

        # Fill names and labels with defaults
        if names is None:
            names = [f"K{i+1}" for i in range(len(coordinates))]
            if labels is None:
                labels = [f"K$_{i+1}$" for i in range(len(coordinates))]
        if labels is None:
            labels = [name for name in names]
        else:
            if len(labels) != len(coordinates):
                raise ValueError(
                    f"Amount of labels ({len(labels)}) does not match amount of points ({len(coordinates)})."
                )

        # Define high symmetry points attributes
        self.hs_coordinates = dict(
            [(names[i], np.array(coordinates[i])) for i in range(len(coordinates))]
        )
        self.hs_labels = dict([(names[i], labels[i]) for i in range(len(coordinates))])
        self.hs_names = names

        self._n = n

        self._path = None
        if path is None:
            if len(self.hs_names) > 0:
                path = [self.hs_names[0]]
            else:
                path = []
            for point in self.hs_names[1:]:
                path.append(f"-{point}")
            path = "".join(path)
        self.path = path

    def add_hs_point(self, name, coordinates, label, relative=True):
        r"""
        Add high symmetry point.

        Parameters
        ----------
        name : str
            Name of the high symmetry point.
        coordinates : (3,) array_like
            Coordinates of the high symmetry point.
        label : str
            Label of the high symmetry point, ready to be plotted.
        relative : bool, optional
            Whether to interpret coordinates as relative or absolute.
        """

        if name in self.hs_names:
            raise ValueError(f"Point '{name}' already defined.")

        if not relative:
            coordinates = absolute_to_relative(
                np.array([self.b1, self.b2, self.b3]), coordinates
            )

        self.hs_names.append(name)
        self.hs_coordinates[name] = np.array(coordinates)
        self.hs_labels[name] = label

    @property
    def path(self):
        r"""
        K points path.

        Returns
        -------
        path : list of list of str
            K points path. Each subpath is a list of the high symmetry points.
        """

        return self._path

    @path.setter
    def path(self, new_path):
        if isinstance(new_path, str):
            tmp_path = new_path.split("|")
            new_path = []
            for i in range(len(tmp_path)):
                subpath = tmp_path[i].split("-")
                # Each subpath has to contain at least two points.
                if len(subpath) != 1:
                    new_path.append(subpath)
        elif isinstance(new_path, Iterable):
            tmp_path = new_path
            new_path = []
            for subpath in tmp_path:
                if isinstance(subpath, str) and "-" in subpath:
                    subpath = subpath.split("-")
                    # Each subpath has to contain at least two points.
                    if len(subpath) != 1:
                        new_path.append(subpath)
                elif (
                    not isinstance(subpath, str)
                    and isinstance(subpath, Iterable)
                    and len(subpath) != 1
                ):
                    new_path.append(subpath)
                else:
                    new_path = [tmp_path]
                    break
        # Check if all points are defined.
        for subpath in new_path:
            for point in subpath:
                if point not in self.hs_names:
                    message = f"Point '{point}' is not defined. Defined points are:"
                    for defined_name in self.hs_names:
                        message += (
                            f"\n  {defined_name} : {self.hs_coordinates[defined_name]}"
                        )
                    raise ValueError(message)
        self._path = new_path

    @property
    def path_string(self):
        r"""
        K points path as a string.

        Returns
        -------
        path : str
        """

        result = ""
        for s_i, subpath in enumerate(self.path):
            for i, name in enumerate(subpath):
                if i != 0:
                    result += "-"
                result += name
            if s_i != len(self.path) - 1:
                result += "|"

        return result

    @property
    def n(self):
        r"""
        Amount of points between each pair of the high symmetry points
        (high symmetry points excluded).

        Returns
        -------
        n : int
        """

        return self._n

    @n.setter
    def n(self, new_n):
        if not isinstance(new_n, int):
            raise ValueError(
                f"n has to be integer. Given: {new_n}, type = {type(new_n)}"
            )
        self._n = new_n

    @property
    def labels(self):
        r"""
        Labels of high symmetry points, ready to be plotted.

        For example for point "Gamma" it returns r"$\Gamma$".

        If there are two high symmetry points following one another in the path,
        it returns "X|Y" where X and Y are the labels of the two high symmetry points.

        Returns
        -------
        labels : list of str
            Labels, ready to be plotted. Same length as :py:attr:`.coordinates`.
        """

        labels = []
        for s_i, subpath in enumerate(self.path):
            if s_i != 0:
                labels[-1] += "|" + self.hs_labels[subpath[0]]
            else:
                labels.append(self.hs_labels[subpath[0]])
            for name in subpath[1:]:
                labels.append(self.hs_labels[name])

        return labels

    def coordinates(self, relative=False):
        r"""
        Flatten coordinates of the high symmetry points, ready to be plotted.

        Parameters
        ----------
        relative : bool, optional
            Whether to use relative coordinates instead of the absolute ones.
        Returns
        -------
        coordinates : :numpy:`ndarray`
            Coordinates, ready to be plotted. Same length as :py:attr:`.labels`.
        """

        if relative:
            cell = np.eye(3)
        else:
            cell = np.array([self.b1, self.b2, self.b3])

        coordinates = []
        for s_i, subpath in enumerate(self.path):
            if s_i == 0:
                coordinates.append(0)
            for i, name in enumerate(subpath[1:]):
                coordinates.append(
                    np.linalg.norm(
                        self.hs_coordinates[name] @ cell
                        - self.hs_coordinates[subpath[i]] @ cell
                    )
                    + coordinates[-1]
                )

        return np.array(coordinates)

    def points(self, relative=False):
        r"""
        Coordinates of all points with n points between each pair of the high
        symmetry points (high symmetry points excluded).

        Parameters
        ----------
        relative : bool, optional
            Whether to use relative coordinates instead of the absolute ones.

        Returns
        -------
        points : (N, 3) :numpy:`ndarray`
            Coordinates of all points.
        """

        if relative:
            cell = np.eye(3)
        else:
            cell = np.array([self.b1, self.b2, self.b3])

        points = None
        for subpath in self.path:
            for i in range(len(subpath) - 1):
                name = subpath[i]
                next_name = subpath[i + 1]
                new_points = np.linspace(
                    self.hs_coordinates[name] @ cell,
                    self.hs_coordinates[next_name] @ cell,
                    self._n + 2,
                )
                if points is None:
                    points = new_points
                else:
                    points = np.concatenate((points, new_points))
        return points

    # It can not just call for points and flatten them, because it has to treat "|" as a special case.
    def flatten_points(self, relative=False):
        r"""
        Flatten coordinates of all points with n points between each pair of the high
        symmetry points (high symmetry points excluded). Used to plot band structure, dispersion, etc.

        Parameters
        ----------
        relative : bool, optional
            Whether to use relative coordinates instead of the absolute ones.

        Returns
        -------
        flatten_points : (N, 3) :numpy:`ndarray`
            Flatten coordinates of all points.
        """

        if relative:
            cell = np.eye(3)
        else:
            cell = np.array([self.b1, self.b2, self.b3])

        flatten_points = None
        for s_i, subpath in enumerate(self.path):
            for i in range(len(subpath) - 1):
                name = subpath[i]
                next_name = subpath[i + 1]
                points = (
                    np.linspace(
                        self.hs_coordinates[name] @ cell,
                        self.hs_coordinates[next_name] @ cell,
                        self._n + 2,
                    )
                    - self.hs_coordinates[name] @ cell
                )
                delta = np.linalg.norm(points, axis=1)
                if s_i == 0 and i == 0:
                    flatten_points = delta
                else:
                    delta += flatten_points[-1]
                    flatten_points = np.concatenate((flatten_points, delta))
        return flatten_points

<<<<<<< HEAD

=======
>>>>>>> d6e1cec0

def symmetry_analysis(
    k_origin,
    k_origin_weight,
    k_points_subgrid,
    symmetry,
    threshold_k_grid,
):
    r"""
    the symmetry analisys is applied on a subset of k points (k_points_subgrid), the origin of the subsystem is considered as well (k_origin)
    in our case the origin is the point to which the refinment procedure is applied
    from the symmetry annalysis is clear the distribution of the origin weight (k_origin_weight) between the different k points of the subset

    Parameters
    ----------
    k_origin: (,3) |double|
    k_origin_weight: |double|
    k_points_subgrid: (:,3) |array|
    symmetry: |list of lists| a symmetry is a list of 3 elements (the versor is the axis of rotation, while the modulus is the angle)
    threshold_k_grid: |double| therhold to recognize a symmetry

    Return
    ----------
    k_points_subgrid_weight_tmp: (:,1) |array| distribution of the origin k point weight between the different k points
    """
    k_points_subgrid_weight_tmp = np.zeros(len(k_points_subgrid[:, 0]))
    # Use numpy
    for i in range(0, len(k_points_subgrid[:, 0])):
        k_points_subgrid_weight_tmp[i] = k_origin_weight / 4
    # if there are no symmetry operations, the weight on each subgrid k point is exactly 1/4 of the original weight
    if symmetry[0][0] == symmetry[0][1] == symmetry[0][2] == 0:
        return k_points_subgrid_weight_tmp

    # defining a matrix to save the degeneracies, after each symmetry operation
    check_degeneracy = np.zeros(
        (len(k_points_subgrid[:, 0]), len(k_points_subgrid[:, 0])),
        dtype=bool,
    )
    # saving number of degeneracies detected
    degeneracy = 0
    # each k point is compared to each other k point after the symmetry operation has been applied
    for i in range(0, len(k_points_subgrid[:, 0]) - 1):
        for j in range(i + 1, len(k_points_subgrid[:, 0])):
            r = 0
            # for each pair considering all the symmetry operations
            while r < len(symmetry):
                k_point_transformed = (
                    Rotation.from_rotvec(symmetry[r]).as_matrix()
                    @ (k_points_subgrid[j] - k_origin)
                    + k_origin
                )
                flag = False
                # degeneracy_tmp is counting how many coordinates are equal
                degeneracy_tmp = 0
                # checking if all three coordinates of the two points are "equal"
                for s in range(len(k_point_transformed)):
                    flag = np.isclose(
                        k_points_subgrid[i, s],
                        k_point_transformed[s],
                        atol=threshold_k_grid,
                    )
                    if flag == True:
                        degeneracy_tmp = degeneracy_tmp + 1
                # if all three coordinates are equal, then the two points are saved as degenerate
                if degeneracy_tmp == len(k_point_transformed):
                    check_degeneracy[i][j] = True
                    degeneracy = degeneracy + 1
                    r = len(symmetry)
                else:
                    r = r + 1
    # if no degeneracy is detected, the common result is given
    if degeneracy == 0:
        for i in range(0, len(k_points_subgrid[:, 0])):
            k_points_subgrid_weight_tmp[i] = k_origin_weight / 4
        return k_points_subgrid_weight_tmp
    else:
        # if degeneracy is detected, of the degenerate points only one is chosen
        list = {}
        for i in range(0, len(k_points_subgrid[:, 0])):
            list[str(i)] = [i]
        # assuming all k points as not-degenerate, and creating a dictionary where to each eigenspace is associated an eigenvector(k_point)
        for l in range(0, len(k_points_subgrid[:, 0]) - 1):
            for j in range(l + 1, len(k_points_subgrid[:, 0])):
                if len(list) != 1:
                    # reading the degeneracy matrix, the eigenspaces are properly populated, in particular degenerate k points are put in the same eigenspace
                    if check_degeneracy[l][j] == True:
                        for key, values in list.items():
                            for value in values:
                                if value == l:
                                    positionl = key
                                if value == j:
                                    positionj = key
                        list_new = {}
                        # new list is created with the proper eigenspaces, but at the same time is compared with the old one,
                        # to check if there are old degeneracies to take into account
                        if positionl != positionj:
                            count = 0
                            for key, values in list.items():
                                if key == positionl:
                                    list_new[str(count)] = values + list[positionj]
                                    count = count + 1
                                else:
                                    if key != positionj:
                                        list_new[str(count)] = values
                                        count = count + 1
                        # the new list is save to be used as an old one
                        list = {}
                        for key, values in list_new.items():
                            list[str(key)] = list_new[str(key)]
        # the chosen k points
        for key, values in list_new.items():
            list_new[str(key)] = sorted(set(list_new[str(key)]))
        if len(list_new) != 0:
            k_weight_tmp = k_origin_weight / len(list_new)
        else:
            k_weight_tmp = 0.0
        for key, values in list_new.items():
            if len(values) == 1:
                k_points_subgrid_weight_tmp[values] = k_weight_tmp
            else:
                count = 0
                # chosing of the degenerate points only the first one
                for value in values:
                    if count == 0:
                        k_points_subgrid_weight_tmp[value] = k_weight_tmp
                        count = count + 1
                    else:
                        k_points_subgrid_weight_tmp[value] = 0
        # returning the matrix with the respective weights
        return k_points_subgrid_weight_tmp

#function checking if the k points of the list k_points_subgrid are inside the brillouin zone
def check_inside_brillouin_zone(
    k_points_subgrid,
    reciprocal_vectors_2d,
    brillouin_primitive_vectors,
    plane_2d,
):
    matrix_crystal_to_cartesian=np.zeros((3,3))
    matrix_cartesian_to_crystal=np.zeros((3,3))
    k_points_subgrid_tmp=np.zeros((len(k_points_subgrid[:,0]),3))
    matrix_crystal_to_cartesian[:,0]=brillouin_primitive_vectors[0,:]
    matrix_crystal_to_cartesian[:,1]=brillouin_primitive_vectors[1,:]
    matrix_crystal_to_cartesian[:,2]=brillouin_primitive_vectors[2,:]
    matrix_cartesian_to_crystal=np.linalg.inv(np.matrix(matrix_crystal_to_cartesian))
    #writing k points in crystal coordinates
    for r in range(len(k_points_subgrid[:,0])):
        for s in range(0,3):
            for t in range(0,3):
                k_points_subgrid_tmp[r,s]= k_points_subgrid_tmp[r,s]+matrix_cartesian_to_crystal[s,t]*k_points_subgrid[r,t]
        count=0
        #if the crystal coordinate of a k point is beyond +-1, it means that the k point is outside the brillouin zone
        for l in range(0,3):
            #considering only those primitive vectors defining the 2D plane chosen 
            if plane_2d[l]!=0:
                if abs(k_points_subgrid_tmp[r,l])>=1:
                    for s in range(0,3):
                        #translating the respective cartesian coordinates
                        k_points_subgrid[r,s]=k_points_subgrid[r,s]-int(k_points_subgrid_tmp[r,l])*reciprocal_vectors_2d[count][s]
            #progressing on the 2D plane primitive vectors
            count=count+1
    #returning the properly translated k points
    return k_points_subgrid[:,:3]

# function checking if the k points of the list k_points_subgrid are inside the brillouin zone
def check_inside_brillouin_zone(
    k_points_subgrid,
    reciprocal_vectors_2d,
    brillouin_primitive_vectors,
    plane_2d,
):
    matrix_crystal_to_cartesian = np.zeros((3, 3))
    matrix_cartesian_to_crystal = np.zeros((3, 3))
    k_points_subgrid_tmp = np.zeros((len(k_points_subgrid[:, 0]), 3))
    matrix_crystal_to_cartesian[:, 0] = brillouin_primitive_vectors[0, :]
    matrix_crystal_to_cartesian[:, 1] = brillouin_primitive_vectors[1, :]
    matrix_crystal_to_cartesian[:, 2] = brillouin_primitive_vectors[2, :]
    matrix_cartesian_to_crystal = np.linalg.inv(np.matrix(matrix_crystal_to_cartesian))
    # writing k points in crystal coordinates
    for r in range(len(k_points_subgrid[:, 0])):
        for s in range(0, 3):
            for t in range(0, 3):
                k_points_subgrid_tmp[r, s] = (
                    k_points_subgrid_tmp[r, s]
                    + matrix_cartesian_to_crystal[s, t] * k_points_subgrid[r, t]
                )
        count = 0
        # if the crystal coordinate of a k point is beyond +-1, it means that the k point is outside the brillouin zone
        for l in range(0, 3):
            # considering only those primitive vectors defining the 2D plane chosen
            if plane_2d[l] != 0:
                if abs(k_points_subgrid_tmp[r, l]) >= 1:
                    for s in range(0, 3):
                        # translating the respective cartesian coordinates
                        k_points_subgrid[r, s] = (
                            k_points_subgrid[r, s]
                            - int(k_points_subgrid_tmp[r, l])
                            * reciprocal_vectors_2d[count][s]
                        )
            # progressing on the 2D plane primitive vectors
            count = count + 1
    # returning the properly translated k points
    return k_points_subgrid[:, :3]


def local_refinment(
    refined_grid,
    reciprocal_vectors_2d,
    not_refined_grid,
    refinment_spacing,
    refinment_iteration,
    symmetry,
    threshold_k_grid,
    brillouin_primitive_vectors,
<<<<<<< HEAD
    plane_2d,
=======
    plane_2d
>>>>>>> d6e1cec0
):
    r"""
    Starting from a set of k points (not_refined_grid) with certain weight, to each k point iteratively (refinment_iteration) associates a subset of k points,
    applying to each step a symmetry analysis (symmetry), and consequently distributing the initial weight of the starting k point to the subset k points
    The refinment subgrid is built on the plane pointed out as an input (reciprocal_vectors_2d) [generalization to 3D is quite straightforward]

    Parameters
    ----------
    refined_grid empty list []
    reciprocal_vectors_2d : (2,3) |array|
    not_refined_grid: (:,4) |array| the first 3 columns are the coordinates, while the 4th column is the weight
    refinment_spacing: |double| initial subgrid dimension, half of the preceding subgrid dimension is considered at each iteration
    refinment_iteration: |int| number of refinment iterations considered
    symmetry: |list of lists| a symmetry is a list of 3 elements (the versor is the axis of rotation, while the modulus is the angle)
    threshold_k_grid: |double| therhold to recognize a symmetry
    """
    if not_refined_grid.ndim == 1:
        length_not_refined_grid = int(len(not_refined_grid) / 4)
    else:
        length_not_refined_grid = int(len(not_refined_grid))
    if refinment_iteration == 0:
        if length_not_refined_grid > 1:
            for s in range(length_not_refined_grid):
                if not_refined_grid[s, 3] != 0:
                    refined_grid.extend(not_refined_grid[s, :])
        else:
            if not_refined_grid[3] != 0:
                refined_grid.extend(not_refined_grid)
    else:
        iter = 0
        while iter != length_not_refined_grid:
            if length_not_refined_grid == 1:
                k_tmp = not_refined_grid[:3]
                k_weight_tmp = not_refined_grid[3]
                iter = length_not_refined_grid
            else:
                k_tmp = not_refined_grid[iter, :3]
                k_weight_tmp = not_refined_grid[iter, 3]
                iter = iter + 1
            if k_weight_tmp != 0:
                k_points_subgrid = np.zeros((4, 4))
                k_points_subgrid[0, :3] = (
                    k_tmp + reciprocal_vectors_2d[0, :] * refinment_spacing
                )
                k_points_subgrid[1, :3] = (
                    k_tmp - reciprocal_vectors_2d[0, :] * refinment_spacing
                )
                k_points_subgrid[2, :3] = (
                    k_tmp + reciprocal_vectors_2d[1, :] * refinment_spacing
                )
                k_points_subgrid[3, :3] = (
                    k_tmp - reciprocal_vectors_2d[1, :] * refinment_spacing
                )
                k_points_subgrid[:, 3] = symmetry_analysis(
                    k_tmp,
                    k_weight_tmp,
                    k_points_subgrid[:, :3],
                    symmetry,
                    threshold_k_grid,
                )
<<<<<<< HEAD
                k_points_subgrid[:, :3] = check_inside_brillouin_zone(
                    k_points_subgrid[:, :3],
                    reciprocal_vectors_2d,
                    brillouin_primitive_vectors,
                    plane_2d,
                )
=======
                k_points_subgrid[:,:3]=check_inside_brillouin_zone(k_points_subgrid[:,:3],reciprocal_vectors_2d,brillouin_primitive_vectors,plane_2d)
>>>>>>> d6e1cec0
                for i in range(0, 4):
                    new_refinment_spacing = refinment_spacing / 2
                    if k_points_subgrid[i, 3] != 0:
                        local_refinment(
                            refined_grid,
                            reciprocal_vectors_2d,
                            k_points_subgrid[i, :],
                            new_refinment_spacing,
                            refinment_iteration - 1,
                            symmetry,
                            threshold_k_grid,
                            brillouin_primitive_vectors,
<<<<<<< HEAD
                            plane_2d,
=======
                            plane_2d
>>>>>>> d6e1cec0
                        )


def dynamical_refinment(
    k_point_to_refine,
    reciprocal_vectors_2d,
    refinment_spacing,
    refinment_iteration,
    symmetry,
    threshold_k_grid,
    brillouin_primitive_vectors,
<<<<<<< HEAD
    plane_2d,
=======
    plane_2d
>>>>>>> d6e1cec0
):
    r"""
    In case to a point is already associated a subset of k points, but we are interested in a new refinment starting from the old one

    Parameters
    ----------
    k_point_to_refine : (:,4) |array| subgrid of k points and respective weights
    reciprocal_vectors_2d : (2,3) |array|
    refinment_spacing: |double| initial subgrid dimension, half of the preceding subgrid dimension is considered at each iteration
    refinment_iteration: |int| number of refinment iterations considered
    symmetry: |list of lists| a symmetry is a list of 3 elements (the versor is the axis of rotation, while the modulus is the angle)
    threshold_k_grid: |double| therhold to recognize a symmetry
    """
    refined_grid_tmp = []
    local_refinment(
        refined_grid_tmp,
        reciprocal_vectors_2d,
        k_point_to_refine,
        refinment_spacing,
        refinment_iteration,
        symmetry,
        threshold_k_grid,
        brillouin_primitive_vectors,
<<<<<<< HEAD
        plane_2d,
=======
        plane_2d
>>>>>>> d6e1cec0
    )
    refined_grid_tmp = np.reshape(refined_grid_tmp, (int(len(refined_grid_tmp) / 4), 4))
    for s in range(len(k_point_to_refine)):
        k_point_to_refine = np.delete(k_point_to_refine, 0, axis=0)
    k_point_to_refine = np.append(k_point_to_refine, refined_grid_tmp)
    k_point_to_refine = np.reshape(
        k_point_to_refine, (int(len(k_point_to_refine) / 4), 4)
    )
    return k_point_to_refine


def k_points_grid_2d_refinment_and_symmetry(
    brillouin_primitive_vectors,
    plane_2d,
    grid_spacing,
    shift_in_plane,
    shift_in_space,
    symmetry,
    refinment_spacing,
    refinment_iteration,
    threshold_k_grid,
):
    r"""
    2d k points grid
    Parameters
    ----------
    plane_2d : (1,3) |array_like|_  ex. [0,1,1] the plane is the b2xb3 in reciprocal space where the bi are the primitive vectors
    grid_spacing: |double| spacing of the largest k grid
    shift_in_plane : (1,2) |array_like|_  shift of the reciprocal plane_2d with respcet to the reciprocal(crystal) coordinates
    shift_in_space : (1,3) |array_like|_  shift of the reciprocal plane_2d with respcet to the cartesian coordinates
    symmetry : list [symmetry1,symmetry2...] each symmetry is a list of three elements: the versor is associated to the axis of rotation, while the modulus is the angle of rotation
    refinment_spacing : |double| first refinment iteration dimension, the next refinment itarations are multiple of this
    refinment_iteration : |int| number of refinment iterations
    threshold_k_grid: |double| threshold for the symmetry checking
    Return
    -------------
    normalized_chosen_reciprocal_plane: (2,3) |matrix| versor of the chosen plane
    k0,k1 (1,1) |int,int| the number of k points along the 2 direction for the largest k grid
    total_number_k_points |int|, total number of k points, taking into account also the refinment k points
    k_points_grid_2d k0xk1 grid |k_point class| the largest k grid, where each point is associated to a refinment grid
    """
    count = 0
    chosen_reciprocal_plane = np.zeros((2, 3))
    for i in range(0, 3):
        if plane_2d[i] != 0 and count < 2:
            if i == 0:
                chosen_reciprocal_plane[count] = brillouin_primitive_vectors[0]
            elif i == 1:
                chosen_reciprocal_plane[count] = brillouin_primitive_vectors[1]
            else:
                chosen_reciprocal_plane[count] = brillouin_primitive_vectors[2]
            count = count + 1
    # np.dot(v1,v2) same as v1 @ v2
    k0 = int(
        np.dot(chosen_reciprocal_plane[0], chosen_reciprocal_plane[0]) / grid_spacing
    )
    k1 = int(
        np.dot(chosen_reciprocal_plane[1], chosen_reciprocal_plane[1]) / grid_spacing
    )
    weight = 1 / (k0 * k1)
    normalized_chosen_reciprocal_plane = np.zeros((2, 3))
    # Try to use numpy here
    for i in range(0, len(chosen_reciprocal_plane[:, 0])):
        normalized_chosen_reciprocal_plane[i] = chosen_reciprocal_plane[i] / np.dot(
            chosen_reciprocal_plane[i], chosen_reciprocal_plane[i]
        )
    k_points_grid_2d = np.zeros((k0, k1), dtype=object)
    k_points_grid_2d_tmp = np.zeros(4)
    with open("k_points.txt", "w") as file:
        for i in range(0, k0):
            for j in range(0, k1):
                print(
                    "k grid: {}% and {}%".format(int(i / k0 * 100), int(j / k1 * 100)),
                    end="\r",
                    flush=True,
                )
                k_points_grid_2d_tmp[:3] = ((i + shift_in_plane[0]) / k0) * (
                    shift_in_space + chosen_reciprocal_plane[0]
                ) + ((j + shift_in_plane[1]) / k1) * (
                    shift_in_space + chosen_reciprocal_plane[1]
                )
                k_points_grid_2d_tmp[3] = weight
                refined_grid_tmp = []
                local_refinment(
                    refined_grid_tmp,
                    normalized_chosen_reciprocal_plane,
                    k_points_grid_2d_tmp,
                    refinment_spacing,
                    refinment_iteration,
                    symmetry,
                    threshold_k_grid,
                    brillouin_primitive_vectors,
<<<<<<< HEAD
                    plane_2d,
=======
                    plane_2d
>>>>>>> d6e1cec0
                )
                refined_grid_tmp = np.reshape(
                    refined_grid_tmp, (int(len(refined_grid_tmp) / 4), 4)
                )
                k_points_grid_2d[i][j] = np.zeros((len(refined_grid_tmp), 4))
                k_points_grid_2d[i][j] = refined_grid_tmp
                file.write(f"{i} {j} {k_points_grid_2d[i][j]}  \n")
    ##the k points are saved in the file k_points.txt
    ##example of dynamical refinment
    ##print(k_points_grid_2d[0][0])
    ##k_points_grid_2d[0][0]=dynamical_refinment(
    ##    k_points_grid_2d[0][0],
    ##    chosen_reciprocal_plane,
    ##    refinment_spacing,
    ##    refinment_iteration,
    ##    symmetry,threshold_k_grid
    ##)
    ##print(k_points_grid_2d[0][0])
    return (normalized_chosen_reciprocal_plane, k0, k1, k_points_grid_2d)


##if __name__ == "__main__":
##    import timeit
##    import os
##    import matplotlib.pyplot as plt
##    import numpy as np
##    from termcolor import cprint
##    from radtools.io.internal import load_template
##    from radtools.io.tb2j import load_tb2j_model
##    from radtools.magnons.dispersion import MagnonDispersion
##    from radtools.decorate.stats import logo
##    from radtools.spinham.constants import TXT_FLAGS
##    from radtools.decorate.array import print_2d_array
##    from radtools.decorate.axes import plot_hlines
##
##    brillouin_primitive_vectors=np.zeros((3,3))
##    brillouin_primitive_vectors[0]=[1,0,0]
##    brillouin_primitive_vectors[1]=[-1/2,3,0]
##    brillouin_primitive_vectors[2]=[0,0,1]
##    plane_2d=[1,1,0]
##    #threshold for understanding if there is a degeneracy
##    threshold_k_grid=0.0000001
##    shift_in_plane=[0,0]
##    shift_in_space=[0,0,0]
##    symmetry=[[0,0,np.pi]]
##    grid_spacing=0.01
##    refinment_iteration=3
##    refinment_spacing=0.005
##    normalized_chosen_reciprocal_plane,k0,k1,refined_grid_2d=k_points_grid_2d_refinment_and_symmetry(brillouin_primitive_vectors,plane_2d,
##        grid_spacing,
##        shift_in_plane,
##        shift_in_space,
##        symmetry,
##        refinment_spacing,
##        refinment_iteration,
##        threshold_k_grid)
##    print(k0,k1)<|MERGE_RESOLUTION|>--- conflicted
+++ resolved
@@ -387,10 +387,6 @@
                     flatten_points = np.concatenate((flatten_points, delta))
         return flatten_points
 
-<<<<<<< HEAD
-
-=======
->>>>>>> d6e1cec0
 
 def symmetry_analysis(
     k_origin,
@@ -522,38 +518,6 @@
         # returning the matrix with the respective weights
         return k_points_subgrid_weight_tmp
 
-#function checking if the k points of the list k_points_subgrid are inside the brillouin zone
-def check_inside_brillouin_zone(
-    k_points_subgrid,
-    reciprocal_vectors_2d,
-    brillouin_primitive_vectors,
-    plane_2d,
-):
-    matrix_crystal_to_cartesian=np.zeros((3,3))
-    matrix_cartesian_to_crystal=np.zeros((3,3))
-    k_points_subgrid_tmp=np.zeros((len(k_points_subgrid[:,0]),3))
-    matrix_crystal_to_cartesian[:,0]=brillouin_primitive_vectors[0,:]
-    matrix_crystal_to_cartesian[:,1]=brillouin_primitive_vectors[1,:]
-    matrix_crystal_to_cartesian[:,2]=brillouin_primitive_vectors[2,:]
-    matrix_cartesian_to_crystal=np.linalg.inv(np.matrix(matrix_crystal_to_cartesian))
-    #writing k points in crystal coordinates
-    for r in range(len(k_points_subgrid[:,0])):
-        for s in range(0,3):
-            for t in range(0,3):
-                k_points_subgrid_tmp[r,s]= k_points_subgrid_tmp[r,s]+matrix_cartesian_to_crystal[s,t]*k_points_subgrid[r,t]
-        count=0
-        #if the crystal coordinate of a k point is beyond +-1, it means that the k point is outside the brillouin zone
-        for l in range(0,3):
-            #considering only those primitive vectors defining the 2D plane chosen 
-            if plane_2d[l]!=0:
-                if abs(k_points_subgrid_tmp[r,l])>=1:
-                    for s in range(0,3):
-                        #translating the respective cartesian coordinates
-                        k_points_subgrid[r,s]=k_points_subgrid[r,s]-int(k_points_subgrid_tmp[r,l])*reciprocal_vectors_2d[count][s]
-            #progressing on the 2D plane primitive vectors
-            count=count+1
-    #returning the properly translated k points
-    return k_points_subgrid[:,:3]
 
 # function checking if the k points of the list k_points_subgrid are inside the brillouin zone
 def check_inside_brillouin_zone(
@@ -596,6 +560,47 @@
     return k_points_subgrid[:, :3]
 
 
+# function checking if the k points of the list k_points_subgrid are inside the brillouin zone
+def check_inside_brillouin_zone(
+    k_points_subgrid,
+    reciprocal_vectors_2d,
+    brillouin_primitive_vectors,
+    plane_2d,
+):
+    matrix_crystal_to_cartesian = np.zeros((3, 3))
+    matrix_cartesian_to_crystal = np.zeros((3, 3))
+    k_points_subgrid_tmp = np.zeros((len(k_points_subgrid[:, 0]), 3))
+    matrix_crystal_to_cartesian[:, 0] = brillouin_primitive_vectors[0, :]
+    matrix_crystal_to_cartesian[:, 1] = brillouin_primitive_vectors[1, :]
+    matrix_crystal_to_cartesian[:, 2] = brillouin_primitive_vectors[2, :]
+    matrix_cartesian_to_crystal = np.linalg.inv(np.matrix(matrix_crystal_to_cartesian))
+    # writing k points in crystal coordinates
+    for r in range(len(k_points_subgrid[:, 0])):
+        for s in range(0, 3):
+            for t in range(0, 3):
+                k_points_subgrid_tmp[r, s] = (
+                    k_points_subgrid_tmp[r, s]
+                    + matrix_cartesian_to_crystal[s, t] * k_points_subgrid[r, t]
+                )
+        count = 0
+        # if the crystal coordinate of a k point is beyond +-1, it means that the k point is outside the brillouin zone
+        for l in range(0, 3):
+            # considering only those primitive vectors defining the 2D plane chosen
+            if plane_2d[l] != 0:
+                if abs(k_points_subgrid_tmp[r, l]) >= 1:
+                    for s in range(0, 3):
+                        # translating the respective cartesian coordinates
+                        k_points_subgrid[r, s] = (
+                            k_points_subgrid[r, s]
+                            - int(k_points_subgrid_tmp[r, l])
+                            * reciprocal_vectors_2d[count][s]
+                        )
+            # progressing on the 2D plane primitive vectors
+            count = count + 1
+    # returning the properly translated k points
+    return k_points_subgrid[:, :3]
+
+
 def local_refinment(
     refined_grid,
     reciprocal_vectors_2d,
@@ -605,11 +610,7 @@
     symmetry,
     threshold_k_grid,
     brillouin_primitive_vectors,
-<<<<<<< HEAD
     plane_2d,
-=======
-    plane_2d
->>>>>>> d6e1cec0
 ):
     r"""
     Starting from a set of k points (not_refined_grid) with certain weight, to each k point iteratively (refinment_iteration) associates a subset of k points,
@@ -670,16 +671,12 @@
                     symmetry,
                     threshold_k_grid,
                 )
-<<<<<<< HEAD
                 k_points_subgrid[:, :3] = check_inside_brillouin_zone(
                     k_points_subgrid[:, :3],
                     reciprocal_vectors_2d,
                     brillouin_primitive_vectors,
                     plane_2d,
                 )
-=======
-                k_points_subgrid[:,:3]=check_inside_brillouin_zone(k_points_subgrid[:,:3],reciprocal_vectors_2d,brillouin_primitive_vectors,plane_2d)
->>>>>>> d6e1cec0
                 for i in range(0, 4):
                     new_refinment_spacing = refinment_spacing / 2
                     if k_points_subgrid[i, 3] != 0:
@@ -692,11 +689,7 @@
                             symmetry,
                             threshold_k_grid,
                             brillouin_primitive_vectors,
-<<<<<<< HEAD
                             plane_2d,
-=======
-                            plane_2d
->>>>>>> d6e1cec0
                         )
 
 
@@ -708,11 +701,7 @@
     symmetry,
     threshold_k_grid,
     brillouin_primitive_vectors,
-<<<<<<< HEAD
     plane_2d,
-=======
-    plane_2d
->>>>>>> d6e1cec0
 ):
     r"""
     In case to a point is already associated a subset of k points, but we are interested in a new refinment starting from the old one
@@ -736,11 +725,7 @@
         symmetry,
         threshold_k_grid,
         brillouin_primitive_vectors,
-<<<<<<< HEAD
         plane_2d,
-=======
-        plane_2d
->>>>>>> d6e1cec0
     )
     refined_grid_tmp = np.reshape(refined_grid_tmp, (int(len(refined_grid_tmp) / 4), 4))
     for s in range(len(k_point_to_refine)):
@@ -833,11 +818,7 @@
                     symmetry,
                     threshold_k_grid,
                     brillouin_primitive_vectors,
-<<<<<<< HEAD
                     plane_2d,
-=======
-                    plane_2d
->>>>>>> d6e1cec0
                 )
                 refined_grid_tmp = np.reshape(
                     refined_grid_tmp, (int(len(refined_grid_tmp) / 4), 4)

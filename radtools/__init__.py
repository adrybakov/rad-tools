--- conflicted
+++ resolved
@@ -1,18 +1,18 @@
 # RAD-tools - program for spin Hamiltonian and magnons.
 # Copyright (C) 2022-2023  Andrey Rybakov
-# 
+#
 # e-mail: anry@uv.es, web: adrybakov.com
 
 # This program is free software: you can redistribute it and/or modify
 # it under the terms of the GNU General Public License as published by
 # the Free Software Foundation, either version 3 of the License, or
 # (at your option) any later version.
-# 
+#
 # This program is distributed in the hope that it will be useful,
 # but WITHOUT ANY WARRANTY; without even the implied warranty of
 # MERCHANTABILITY or FITNESS FOR A PARTICULAR PURPOSE.  See the
 # GNU General Public License for more details.
-# 
+#
 # You should have received a copy of the GNU General Public License
 # along with this program.  If not, see <https://www.gnu.org/licenses/>.
 
@@ -20,18 +20,11 @@
 RAD-tools
 """
 
-<<<<<<< HEAD
-__version__ = "0.8.5.dev"
+__version__ = "0.8.6.dev"
 __doclink__ = "rad-tools.org"
 __git_hash__ = "undefined"
 __release_date__ = "undefined"
-=======
 
-__version__ = "0.8.5"
-__doclink__ = "rad-tools.org"
-__git_hash__ = "40a4c31ce14cd483d0f46e2e82b95519f9cd6f2a"
-__release_date__ = "25 September 2023"
->>>>>>> 0c860f3c
 
 from . import (
     constants,

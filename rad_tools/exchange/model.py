--- conflicted
+++ resolved
@@ -845,37 +845,6 @@
                    output_python_matrix)
         return summary
 
-<<<<<<< HEAD
-    def reduced_parameters(self, template: ExchangeTemplate):
-        r"""
-        Return dict of artifitial bonds with exchange parameters
-        based on the template file.
-
-        Parameters
-        ----------
-        template : :py:class:`.ExchangeTemplate`
-            Template of the desired exchange model. 
-            (see :ref:`rad-make-template`)
-
-        Returns
-        -------
-        parameters : list
-            Exchange parameters as a list of bonds.
-        """
-
-        parameters = {}
-        for name in template.names:
-            # Compute mean values
-            matrix = np.zeros((3, 3), dtype=float)
-            for atom1, atom2, R in template.names[name]:
-                bond = self.bonds[atom1][atom2][R]
-                if not isinstance(bond, Bond):
-                    raise TypeError
-                matrix += bond.matrix
-            matrix /= len(template.names[name])
-            parameters[name] = Bond(matrix=matrix)
-        return parameters
-=======
 
 class ExchangeModelIterator:
 
@@ -891,5 +860,4 @@
         raise StopIteration
 
     def __iter__(self):
-        return self
->>>>>>> c76d96bd
+        return self
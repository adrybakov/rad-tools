--- conflicted
+++ resolved
@@ -143,8 +143,7 @@
     Add "Press Enter to continue" behaviour to Windows.
     """
     if sys.platform == "win32":
-<<<<<<< HEAD
-        cprint("Press Enter to continue", colour="green")
+        cprint("Press Enter to continue", "green")
         input()
 
 
@@ -300,8 +299,4 @@
     print_2D_array(a, fmt="10.2E")
     a = [[1, 2 + 1j], [3, 4], [52, 6]]
     print_2D_array(a)
-    print_2D_array(a, fmt="4.2E")
-=======
-        cprint("Press Enter to continue", "green")
-        input()
->>>>>>> 315bd6ab
+    print_2D_array(a, fmt="4.2E")
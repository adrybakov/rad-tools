--- conflicted
+++ resolved
@@ -1,26 +1,18 @@
 [
     {
-<<<<<<< HEAD
-        "name": "v0.6 (stable)",
-        "version": "0.6",
-=======
         "name": "v0.7 (stable)",
         "version": "0.7",
->>>>>>> 6234d3bd
         "url": "https://rad-tools.org/en/stable/"
     },
     {
         "name": "dev",
         "version": "dev",
         "url": "https://rad-tools.org/en/dev/"
-<<<<<<< HEAD
-=======
     },
     {
         "name": "v0.6",
         "version": "0.6",
         "url": "https://rad-tools.org/en/0.6/"
->>>>>>> 6234d3bd
     },
     {
         "name": "v0.5",

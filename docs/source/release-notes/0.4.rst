.. _release-notes_0.4:

***********
Version 0.4
***********

Whats new?
----------
Refractor most of the code. 
Move input in the separate submodule.
Remove molecule plot type from :ref:`tb2j-plotter.py <tb2j-plotter>` script.

Major change in the logic of reading exchang files and templates. 
Instead of using the class to load the file as before:

.. code-block:: python

    from rad_tools.exchange.model import ExchangeModelTB2J
    from rad_tools.exchange.template import ExchangeTemplate

    model = ExchangeModelTB2J(filename)
    template = ExchangeTemplate(template_filename)

Now one need to use read functions from input-output module:

.. code-block:: python

    from rad_tools.io.tb2j import read_exchange_model
    from rad_tools.io.internal import read_template

    model = read_exchange_model(filename)
    template = read_template(template_filename)

0.4.1
-----

Add :ref:`--accuracy <tb2j-extractor_accuracy>` argument to the 
:ref:`tb2j-extractor <tb2j-extractor_accuracy>` script.

0.4.2
-----

Add ``get_bond_vector`` to the ExchangeModel.

0.4.3
-----

Add reciprocal vectors to the ExchangeModel.

0.4.4
-----

Add io interface.

There is two ways to import read functions:

.. code-block:: python

    from rad_tools.io.tb2j import read_exchange_model
    from rad_tools.io import read_tb2j_model

.. code-block:: python

    from rad_tools.io.internal import 
    from rad_tools.io import read_template

Add ``number_spins_in_unit_cell`` property to the ``ExchangeModel`` class

0.4.5
-----

Add ``reduced_parameters`` to the ``ExchangeModel`` class.

0.4.6
-----

Add iexchange interface.

There is two ways to import read functions:
<<<<<<< HEAD

.. code-block:: python

    from rad_tools.exchange.model import ExchangeModel
    from rad_tools.exchange import ExchangeModel

.. code-block:: python

    from rad_tools.exchange.template import ExchangeTemplate
    from rad_tools.exchange import ExchangeTemplate
=======

.. code-block:: python

    from rad_tools.exchange.model import ExchangeModel
    from rad_tools.exchange import ExchangeModel

.. code-block:: python

    from rad_tools.exchange.template import ExchangeTemplate
    from rad_tools.exchange import ExchangeTemplate

0.4.7
-----

Add High symmetry k-points. 

Add methods to round up the exchange model.

0.4.8
-----

Add script for energy exctractor.

0.4.9
-----
Add :ref:`--legend_location <rad-dos-plotter_legend-location>` option
to the :ref:`rad-dos-plotter.py <rad-dos-plotter>` script.

0.4.10
------
Bugfix in :ref:`rad-dos-plotter.py <rad-dos-plotter>` script
>>>>>>> c76d96bd
<|MERGE_RESOLUTION|>--- conflicted
+++ resolved
@@ -77,18 +77,6 @@
 Add iexchange interface.
 
 There is two ways to import read functions:
-<<<<<<< HEAD
-
-.. code-block:: python
-
-    from rad_tools.exchange.model import ExchangeModel
-    from rad_tools.exchange import ExchangeModel
-
-.. code-block:: python
-
-    from rad_tools.exchange.template import ExchangeTemplate
-    from rad_tools.exchange import ExchangeTemplate
-=======
 
 .. code-block:: python
 
@@ -119,5 +107,4 @@
 
 0.4.10
 ------
-Bugfix in :ref:`rad-dos-plotter.py <rad-dos-plotter>` script
->>>>>>> c76d96bd
+Bugfix in :ref:`rad-dos-plotter.py <rad-dos-plotter>` script